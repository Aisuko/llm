use std::path::PathBuf;

use clap::Parser;
<<<<<<< HEAD
=======
use llama_rs::TokenBias;
use once_cell::sync::Lazy;
>>>>>>> 91afe67b

#[derive(Parser, Debug)]
#[command(author, version, about, long_about = None)]
pub struct Args {
    /// Where to load the model path from
    #[arg(long, short = 'm')]
    pub model_path: String,

    /// The prompt to feed the generator
    #[arg(long, short = 'p', default_value = None)]
    pub prompt: Option<String>,

    /// A file to read the prompt from. Takes precedence over `prompt` if set.
    #[arg(long, short = 'f', default_value = None)]
    pub prompt_file: Option<String>,

    /// Run in REPL mode.
    #[arg(long, short = 'R', default_value_t = false)]
    pub repl: bool,

    /// Sets the number of threads to use
    #[arg(long, short = 't', default_value_t = num_cpus::get_physical())]
    pub num_threads: usize,

    /// Sets how many tokens to predict
    #[arg(long, short = 'n')]
    pub num_predict: Option<usize>,

    /// Sets the size of the context (in tokens). Allows feeding longer prompts.
    /// Note that this affects memory. TODO: Unsure how large the limit is.
    #[arg(long, default_value_t = 512)]
    pub num_ctx_tokens: usize,

    /// How many tokens from the prompt at a time to feed the network. Does not
    /// affect generation.
    #[arg(long, default_value_t = 8)]
    pub batch_size: usize,

    /// Size of the 'last N' buffer that is used for the `repeat_penalty`
    /// option. In tokens.
    #[arg(long, default_value_t = 64)]
    pub repeat_last_n: usize,

    /// The penalty for repeating tokens. Higher values make the generation less
    /// likely to get into a loop, but may harm results when repetitive outputs
    /// are desired.
    #[arg(long, default_value_t = 1.30)]
    pub repeat_penalty: f32,

    /// Temperature
    #[arg(long, default_value_t = 0.80)]
    pub temp: f32,

    /// Top-K: The top K words by score are kept during sampling.
    #[arg(long, default_value_t = 40)]
    pub top_k: usize,

    /// Top-p: The cumulative probability after which no more words are kept
    /// for sampling.
    #[arg(long, default_value_t = 0.95)]
    pub top_p: f32,

    /// Saves an inference session at the given path. The same session can then be
    /// loaded from disk using `--load-session`.
    ///
    /// Use this with `-n 0` to save just the prompt
    #[arg(long, default_value = None)]
    pub save_session: Option<PathBuf>,

    /// Loads a saved inference session from the given path, previously saved using
    /// `--save-session`
    #[arg(long, default_value = None)]
    pub load_session: Option<PathBuf>,

    /// Loads an inference session from the given path if present, and then saves
    /// the result to the same path after inference is completed.
    ///
    /// Equivalent to `--load-session` and `--save-session` with the same path,
    /// but will not error if the path does not exist
    #[arg(long, default_value = None)]
    pub persist_session: Option<PathBuf>,

    /// Specifies the seed to use during sampling. Note that, depending on
    /// hardware, the same seed may lead to different results on two separate
    /// machines.
    #[arg(long, default_value = None)]
    pub seed: Option<u64>,
<<<<<<< HEAD
}
=======

    /// Use 16-bit floats for model memory key and value. Ignored when restoring
    /// from the cache.
    #[arg(long, default_value_t = false)]
    pub float16: bool,

    /// A comma separated list of token biases. The list should be in the format
    /// "TID=BIAS,TID=BIAS" where TID is an integer token ID and BIAS is a
    /// floating point number.
    /// For example, "1=-1.0,2=-1.0" sets the bias for token IDs 1
    /// (start of document) and 2 (end of document) to -1.0 which effectively
    /// disables the model from generating responses containing those token IDs.
    #[arg(long, default_value = None, value_parser = parse_bias)]
    pub token_bias: Option<TokenBias>,

    /// Prevent the end of stream (EOS/EOD) token from being generated. This will allow the
    /// model to generate text until it runs out of context space. Note: The --token-bias
    /// option will override this if specified.
    #[arg(long, default_value_t = false)]
    pub ignore_eos: bool,

    /// Dumps the prompt to console and exits, first as a comma seperated list of token IDs
    /// and then as a list of comma seperated string keys and token ID values.
    #[arg(long, default_value_t = false)]
    pub dump_prompt_tokens: bool,
}

fn parse_bias(s: &str) -> Result<TokenBias, String> {
    s.parse()
}

/// CLI args are stored in a lazy static variable so they're accessible from
/// everywhere. Arguments are parsed on first access.
pub static CLI_ARGS: Lazy<Args> = Lazy::new(Args::parse);
>>>>>>> 91afe67b
<|MERGE_RESOLUTION|>--- conflicted
+++ resolved
@@ -1,11 +1,8 @@
 use std::path::PathBuf;
 
 use clap::Parser;
-<<<<<<< HEAD
-=======
 use llama_rs::TokenBias;
 use once_cell::sync::Lazy;
->>>>>>> 91afe67b
 
 #[derive(Parser, Debug)]
 #[command(author, version, about, long_about = None)]
@@ -93,9 +90,6 @@
     /// machines.
     #[arg(long, default_value = None)]
     pub seed: Option<u64>,
-<<<<<<< HEAD
-}
-=======
 
     /// Use 16-bit floats for model memory key and value. Ignored when restoring
     /// from the cache.
@@ -129,5 +123,4 @@
 
 /// CLI args are stored in a lazy static variable so they're accessible from
 /// everywhere. Arguments are parsed on first access.
-pub static CLI_ARGS: Lazy<Args> = Lazy::new(Args::parse);
->>>>>>> 91afe67b
+pub static CLI_ARGS: Lazy<Args> = Lazy::new(Args::parse);